#!/usr/bin/env sh
set -e

APP_DIR="/var/www/html"

# If a bind-mount exists at /var/www/html and it doesn't contain a composer.json,
# create a fresh Laravel app into it.
if [ ! -f "$APP_DIR/composer.json" ]; then
  echo "No composer.json found in $APP_DIR — creating a new Laravel app..."
  TMP_ROOT="$(mktemp -d)"
    cleanup() {
      if [ -n "$TMP_ROOT" ] && [ -d "$TMP_ROOT" ]; then
        rm -rf "$TMP_ROOT"
      fi
    }
    trap cleanup EXIT

    TARGET_DIR="$TMP_ROOT/laravel-app"
    composer create-project laravel/laravel "$TARGET_DIR"

    mkdir -p "$APP_DIR"
    rsync -a --exclude 'custom-overlay' "$TARGET_DIR/" "$APP_DIR/"
    echo "Laravel skeleton staged and copied into $APP_DIR."
fi

# Overlay our custom code (controllers, routes, MCP, etc.) if provided
if [ -d "$APP_DIR/custom-overlay" ]; then
  echo "Applying custom overlay..."
  rsync -a --exclude vendor --exclude node_modules "$APP_DIR/custom-overlay/" "$APP_DIR/"
fi

cd "$APP_DIR"

# Ensure Composer dependencies are installed before running any Artisan commands
if [ -f "$APP_DIR/composer.json" ] && [ ! -d "$APP_DIR/vendor" ]; then
  composer install --no-interaction --prefer-dist --optimize-autoloader
fi

# Install extra packages if missing
if ! grep -q '"laravel/horizon"' "$APP_DIR/composer.json"; then
  composer require laravel/horizon --no-interaction --no-progress
fi

<<<<<<< HEAD
# Ensure an environment file exists so downstream scripts can manage APP_KEY
php -r "file_exists('$APP_DIR/.env') || copy('$APP_DIR/.env.example', '$APP_DIR/.env');"
=======
# Generate key if empty
php -r "file_exists('$APP_DIR/.env') || copy('$APP_DIR/.env.example', '$APP_DIR/.env');"
php artisan key:generate || true

# Warm framework caches so php-fpm can serve requests immediately.
php artisan optimize || true
>>>>>>> 583b76d2
<|MERGE_RESOLUTION|>--- conflicted
+++ resolved
@@ -41,14 +41,10 @@
   composer require laravel/horizon --no-interaction --no-progress
 fi
 
-<<<<<<< HEAD
 # Ensure an environment file exists so downstream scripts can manage APP_KEY
 php -r "file_exists('$APP_DIR/.env') || copy('$APP_DIR/.env.example', '$APP_DIR/.env');"
-=======
-# Generate key if empty
-php -r "file_exists('$APP_DIR/.env') || copy('$APP_DIR/.env.example', '$APP_DIR/.env');"
+
 php artisan key:generate || true
 
 # Warm framework caches so php-fpm can serve requests immediately.
-php artisan optimize || true
->>>>>>> 583b76d2
+php artisan optimize || true