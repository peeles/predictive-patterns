<template>
    <section class="space-y-4" aria-labelledby="preview-heading">
        <header>
            <h3 id="preview-heading" class="text-base font-semibold text-stone-900">Preview</h3>
            <p class="mt-1 text-sm text-stone-600">
                Confirm the parsed rows and schema alignment before submitting the dataset for ingestion.
            </p>
        </header>

<<<<<<< HEAD
        <article class="rounded-lg border border-slate-200 bg-slate-50 p-4 text-sm text-slate-700">
            <h4 class="text-sm font-semibold text-slate-900">Submission summary</h4>
            <dl class="mt-3 grid grid-cols-1 gap-3 sm:grid-cols-2">
                <div class="flex flex-col gap-1 rounded-md bg-white px-3 py-2 shadow-sm">
                    <dt class="text-xs font-semibold uppercase tracking-wide text-slate-500">Name</dt>
                    <dd class="text-sm text-slate-800">{{ datasetStore.name }}</dd>
                </div>
                <div class="flex flex-col gap-1 rounded-md bg-white px-3 py-2 shadow-sm">
                    <dt class="text-xs font-semibold uppercase tracking-wide text-slate-500">Source</dt>
                    <dd class="text-sm text-slate-800">{{ sourceLabel }}</dd>
                </div>
                <div v-if="datasetStore.description" class="sm:col-span-2 flex flex-col gap-1 rounded-md bg-white px-3 py-2 shadow-sm">
                    <dt class="text-xs font-semibold uppercase tracking-wide text-slate-500">Description</dt>
                    <dd class="text-sm text-slate-700">{{ datasetStore.description }}</dd>
                </div>
                <div v-if="datasetStore.sourceType === 'url'" class="sm:col-span-2 flex flex-col gap-1 rounded-md bg-white px-3 py-2 shadow-sm">
                    <dt class="text-xs font-semibold uppercase tracking-wide text-slate-500">Import URL</dt>
                    <dd class="text-sm text-slate-700 break-words">{{ datasetStore.sourceUri }}</dd>
                </div>
            </dl>
        </article>

        <article v-if="datasetStore.sourceType === 'file'" class="rounded-lg border border-slate-200 bg-slate-50 p-4 text-sm text-slate-700">
            <h4 class="text-sm font-semibold text-slate-900">Schema summary</h4>
=======
        <article class="rounded-lg border border-stone-200 bg-white p-4 text-sm text-stone-700">
            <h4 class="text-sm font-semibold text-stone-900">Dataset details</h4>
            <div class="mt-3 space-y-2">
                <label for="dataset-name" class="block text-sm font-medium text-stone-700">Dataset name</label>
                <input
                    id="dataset-name"
                    v-model="datasetName"
                    type="text"
                    name="dataset-name"
                    class="block w-full rounded-md border border-stone-300 px-3 py-2 text-sm text-stone-900 shadow-sm focus:border-blue-500 focus:outline-none focus:ring-2 focus:ring-blue-500/50"
                    maxlength="255"
                    autocomplete="off"
                />
                <p class="text-xs text-stone-500">Provide a human-readable name. This value defaults to the uploaded file name.</p>
                <p v-if="isNameMissing" class="text-sm text-rose-600">Dataset name is required.</p>
            </div>
        </article>

        <article class="rounded-lg border border-stone-200 bg-stone-50 p-4 text-sm text-stone-700">
            <h4 class="text-sm font-semibold text-stone-900">Schema summary</h4>
>>>>>>> 42fb1542
            <dl class="mt-3 grid grid-cols-1 gap-2 sm:grid-cols-2">
                <template v-for="(value, key) in datasetStore.schemaMapping" :key="key">
                    <div class="flex justify-between gap-4 rounded-md bg-white px-3 py-2 shadow-sm">
                        <dt class="font-medium capitalize">{{ key }}</dt>
                        <dd class="text-stone-600">{{ value || 'Auto' }}</dd>
                    </div>
                </template>
            </dl>
        </article>

<<<<<<< HEAD
        <div v-if="datasetStore.sourceType === 'file' && datasetStore.previewRows.length" class="overflow-x-auto">
            <table class="min-w-full divide-y divide-slate-200 text-left text-sm">
                <thead class="bg-slate-100 text-xs font-semibold uppercase tracking-wide text-slate-500">
=======
        <div v-if="datasetStore.previewRows.length" class="overflow-x-auto">
            <table class="min-w-full divide-y divide-stone-200 text-left text-sm">
                <thead class="bg-stone-100 text-xs font-semibold uppercase tracking-wide text-stone-500">
>>>>>>> 42fb1542
                    <tr>
                        <th v-for="column in columns" :key="column" class="px-3 py-2">{{ column }}</th>
                    </tr>
                </thead>
                <tbody>
                    <tr v-for="(row, rowIndex) in datasetStore.previewRows" :key="rowIndex" class="odd:bg-white even:bg-stone-50">
                        <td v-for="column in columns" :key="`${rowIndex}-${column}`" class="px-3 py-2 text-stone-700">
                            {{ row[column] }}
                        </td>
                    </tr>
                </tbody>
            </table>
        </div>
        <p v-else-if="datasetStore.sourceType === 'file'" class="rounded-md border border-amber-200 bg-amber-50 px-4 py-3 text-sm text-amber-700">
            No preview rows available. Upload a dataset file to inspect its contents.
        </p>
        <p v-else class="rounded-md border border-slate-200 bg-slate-50 px-4 py-3 text-sm text-slate-600">
            Remote datasets are queued for download and validation after submission. Preview is unavailable for URL imports.
        </p>
    </section>
</template>

<script setup>
import { computed } from 'vue'
import { useDatasetStore } from '../../../stores/dataset'

const datasetStore = useDatasetStore()

const columns = computed(() => {
    if (!datasetStore.previewRows.length) return []
    return Object.keys(datasetStore.previewRows[0])
})

<<<<<<< HEAD
const sourceLabel = computed(() => {
    if (datasetStore.sourceType === 'url') {
        return 'Import from URL'
    }
    if (datasetStore.uploadFiles.length > 1) {
        return `Upload (${datasetStore.uploadFiles.length} files)`
    }
    return datasetStore.uploadFiles.length === 1 ? datasetStore.uploadFiles[0].name : 'Upload files'
})
=======
const datasetName = computed({
    get: () => datasetStore.form.name,
    set: (value) => datasetStore.setDatasetName(value),
})

const isNameMissing = computed(() => datasetStore.form.name.trim() === '')
>>>>>>> 42fb1542
</script><|MERGE_RESOLUTION|>--- conflicted
+++ resolved
@@ -7,7 +7,6 @@
             </p>
         </header>
 
-<<<<<<< HEAD
         <article class="rounded-lg border border-slate-200 bg-slate-50 p-4 text-sm text-slate-700">
             <h4 class="text-sm font-semibold text-slate-900">Submission summary</h4>
             <dl class="mt-3 grid grid-cols-1 gap-3 sm:grid-cols-2">
@@ -32,28 +31,6 @@
 
         <article v-if="datasetStore.sourceType === 'file'" class="rounded-lg border border-slate-200 bg-slate-50 p-4 text-sm text-slate-700">
             <h4 class="text-sm font-semibold text-slate-900">Schema summary</h4>
-=======
-        <article class="rounded-lg border border-stone-200 bg-white p-4 text-sm text-stone-700">
-            <h4 class="text-sm font-semibold text-stone-900">Dataset details</h4>
-            <div class="mt-3 space-y-2">
-                <label for="dataset-name" class="block text-sm font-medium text-stone-700">Dataset name</label>
-                <input
-                    id="dataset-name"
-                    v-model="datasetName"
-                    type="text"
-                    name="dataset-name"
-                    class="block w-full rounded-md border border-stone-300 px-3 py-2 text-sm text-stone-900 shadow-sm focus:border-blue-500 focus:outline-none focus:ring-2 focus:ring-blue-500/50"
-                    maxlength="255"
-                    autocomplete="off"
-                />
-                <p class="text-xs text-stone-500">Provide a human-readable name. This value defaults to the uploaded file name.</p>
-                <p v-if="isNameMissing" class="text-sm text-rose-600">Dataset name is required.</p>
-            </div>
-        </article>
-
-        <article class="rounded-lg border border-stone-200 bg-stone-50 p-4 text-sm text-stone-700">
-            <h4 class="text-sm font-semibold text-stone-900">Schema summary</h4>
->>>>>>> 42fb1542
             <dl class="mt-3 grid grid-cols-1 gap-2 sm:grid-cols-2">
                 <template v-for="(value, key) in datasetStore.schemaMapping" :key="key">
                     <div class="flex justify-between gap-4 rounded-md bg-white px-3 py-2 shadow-sm">
@@ -64,15 +41,9 @@
             </dl>
         </article>
 
-<<<<<<< HEAD
         <div v-if="datasetStore.sourceType === 'file' && datasetStore.previewRows.length" class="overflow-x-auto">
             <table class="min-w-full divide-y divide-slate-200 text-left text-sm">
                 <thead class="bg-slate-100 text-xs font-semibold uppercase tracking-wide text-slate-500">
-=======
-        <div v-if="datasetStore.previewRows.length" class="overflow-x-auto">
-            <table class="min-w-full divide-y divide-stone-200 text-left text-sm">
-                <thead class="bg-stone-100 text-xs font-semibold uppercase tracking-wide text-stone-500">
->>>>>>> 42fb1542
                     <tr>
                         <th v-for="column in columns" :key="column" class="px-3 py-2">{{ column }}</th>
                     </tr>
@@ -106,7 +77,6 @@
     return Object.keys(datasetStore.previewRows[0])
 })
 
-<<<<<<< HEAD
 const sourceLabel = computed(() => {
     if (datasetStore.sourceType === 'url') {
         return 'Import from URL'
@@ -116,12 +86,4 @@
     }
     return datasetStore.uploadFiles.length === 1 ? datasetStore.uploadFiles[0].name : 'Upload files'
 })
-=======
-const datasetName = computed({
-    get: () => datasetStore.form.name,
-    set: (value) => datasetStore.setDatasetName(value),
-})
-
-const isNameMissing = computed(() => datasetStore.form.name.trim() === '')
->>>>>>> 42fb1542
 </script>