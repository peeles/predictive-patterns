--- conflicted
+++ resolved
@@ -44,7 +44,6 @@
         hasValidFile: (state) => state.uploadFiles.length > 0 && state.validationErrors.length === 0,
         primaryUploadFile: (state) => (state.uploadFiles.length ? state.uploadFiles[0] : null),
         mappedFields: (state) => Object.keys(state.schemaMapping).length,
-<<<<<<< HEAD
         sourceUriProvided: (state) => state.sourceUri.trim().length > 0,
         sourceUriValid: (state) => {
             if (state.sourceType !== 'url') {
@@ -66,17 +65,6 @@
                 return this.sourceUriValid
             }
             return this.sourceType === 'file'
-=======
-        canSubmit(state) {
-            const name = (state.form.name ?? '').trim()
-
-            if (state.form.sourceType === 'url') {
-                const uri = typeof state.form.sourceUri === 'string' ? state.form.sourceUri.trim() : ''
-                return name !== '' && uri !== ''
-            }
-
-            return name !== ''
->>>>>>> 42fb1542
         },
     },
     actions: {
@@ -252,20 +240,8 @@
                 }
 
                 formData.append('schema', JSON.stringify(this.schemaMapping))
-<<<<<<< HEAD
                 if (payload && Object.keys(payload).length > 0) {
                     formData.append('metadata', JSON.stringify(payload))
-=======
-                formData.append('metadata', JSON.stringify(payload))
-                const trimmedName = this.form.name.trim()
-                formData.append('name', trimmedName)
-                formData.append('source_type', this.form.sourceType)
-                if (this.form.sourceType === 'url') {
-                    const trimmedUri = (this.form.sourceUri || '').trim()
-                    if (trimmedUri) {
-                        formData.append('source_uri', trimmedUri)
-                    }
->>>>>>> 42fb1542
                 }
                 const { data } = await apiClient.post('/datasets/ingest', formData)
                 notifySuccess({ title: 'Dataset queued', message: 'Ingestion pipeline started successfully.' })
