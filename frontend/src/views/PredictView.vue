--- conflicted
+++ resolved
@@ -15,7 +15,6 @@
                 @submit="handleSubmit"
             />
         </section>
-<<<<<<< HEAD
         <div class="space-y-6">
             <Suspense>
                 <template #default>
@@ -62,25 +61,9 @@
                         <div>
                             <dt class="text-xs uppercase tracking-wide text-slate-500">Last run</dt>
                             <dd class="mt-1 text-sm font-medium text-slate-900">{{ lastRunTime }}</dd>
-=======
-        <div class="flex min-h-[28rem] flex-col gap-6">
-            <div class="flex flex-1">
-                <Suspense>
-                    <template #default>
-                        <MapView
-                            class="flex-1 min-h-[28rem]"
-                            :center="mapCenter"
-                            :points="predictionStore.heatmapPoints"
-                            :radius-km="predictionStore.lastFilters.radiusKm"
-                        />
-                    </template>
-                    <template #fallback>
-                        <div class="flex flex-1 min-h-[28rem] items-center justify-center rounded-3xl border border-slate-200/80 bg-white p-6 text-sm shadow-sm shadow-slate-200/70">
-                            <p class="text-sm text-slate-500">Loading map…</p>
->>>>>>> 12dcc029
                         </div>
-                    </template>
-                </Suspense>
+                    </dl>
+                </section>
             </div>
             <PredictionResult
                 v-if="predictionStore.hasPrediction"
